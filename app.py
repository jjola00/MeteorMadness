from flask import Flask, jsonify
from flask_cors import CORS
from dotenv import load_dotenv
import os

from api.health import health_bp
from api.asteroids import asteroids_bp
from utils.errors import handle_error
from config import config, setup_logging, get_logger, RequestLoggingMiddleware

# Load environment variables
load_dotenv()

# Setup logging
setup_logging(config)
logger = get_logger(__name__)

def create_app():
    """Create and configure an instance of the Flask application."""
    app = Flask(__name__)
    
    # Configure Flask from config class
    app.config.from_object(config)
    
    # Set Flask-specific configurations
    app.config['SECRET_KEY'] = config.SECRET_KEY
    app.config['DEBUG'] = config.DEBUG
    app.config['TESTING'] = config.TESTING
    app.config['MAX_CONTENT_LENGTH'] = config.MAX_CONTENT_LENGTH
    
    logger.info(f"Starting Flask app in {config.FLASK_ENV} mode")

    # Enable CORS with configuration
    CORS(app, resources={
        f"{config.API_PREFIX}/*": {
            "origins": config.CORS_ORIGINS
        }
    })
    
    # Add request logging middleware
    if config.LOG_LEVEL == 'DEBUG':
        app.wsgi_app = RequestLoggingMiddleware(app.wsgi_app, config)

    # Register Blueprints
<<<<<<< HEAD
    app.register_blueprint(health_bp, url_prefix='/api')
    app.register_blueprint(asteroids_bp, url_prefix='/api')
=======
    app.register_blueprint(health_bp, url_prefix=config.API_PREFIX)
    logger.info("Registered health blueprint")
>>>>>>> c845b894

    # Register error handlers
    app.register_error_handler(Exception, handle_error)
    logger.info("Registered error handlers")

    logger.info("Flask application created successfully")
    return app

if __name__ == '__main__':
    app = create_app()
    port = int(os.environ.get('PORT', 5000))
    
    logger.info(f"Starting server on port {port}")
    app.run(
        host='0.0.0.0', 
        port=port, 
        debug=config.DEBUG
    )<|MERGE_RESOLUTION|>--- conflicted
+++ resolved
@@ -42,13 +42,8 @@
         app.wsgi_app = RequestLoggingMiddleware(app.wsgi_app, config)
 
     # Register Blueprints
-<<<<<<< HEAD
     app.register_blueprint(health_bp, url_prefix='/api')
     app.register_blueprint(asteroids_bp, url_prefix='/api')
-=======
-    app.register_blueprint(health_bp, url_prefix=config.API_PREFIX)
-    logger.info("Registered health blueprint")
->>>>>>> c845b894
 
     # Register error handlers
     app.register_error_handler(Exception, handle_error)
