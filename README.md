--- conflicted
+++ resolved
@@ -1,4 +1,3 @@
-<<<<<<< HEAD
 # MeteorMadness: Asteroid Impact Simulator & Visualizer
 
 MeteorMadness is a comprehensive Python-based application designed to simulate and visualize the potential effects of asteroid impacts on Earth. It combines real-world data from NASA and other scientific sources with a sophisticated physics engine to model everything from the initial impact energy to the subsequent environmental and societal consequences.
@@ -93,50 +92,4 @@
 - `GET /api/elevation?lat=<lat>&lng=<lng>`: Provides detailed elevation and terrain context for a given coordinate.
 
 ---
-*This project is for educational and demonstrative purposes.*
-=======
-# MeteorMadness
-
-A project combining frontend 3D visualization with backend services.
-
-## 📁 Project Structure
-
-```
-MeteorMadness/
-├── globe/                  # Frontend Three.js Earth Globe
-│   ├── public/             # HTML files
-│   ├── src/               # Source code (CSS, JS)
-│   ├── package.json       # Frontend dependencies
-│   └── README.md          # Frontend documentation
-├── backend/                # Backend services (to be added)
-├── LICENSE
-└── README.md              # This file
-```
-
-## 🌍 Frontend (Globe)
-
-The interactive Three.js Earth Globe is located in the `globe/` directory.
-
-**Quick Start:**
-```bash
-cd globe
-npm install
-npm start
-```
-
-See `globe/README.md` for detailed frontend documentation.
-
-## 🔧 Backend
-
-Backend services will be developed in the `backend/` directory.
-
-## 🤝 Team Workflow
-
-- **Frontend developers**: Work in `globe/` directory
-- **Backend developers**: Work in `backend/` directory (to be created)
-- **Full-stack developers**: Coordinate between both directories
-
-## 📝 License
-
-This project is licensed under the MIT License - see the [LICENSE](LICENSE) file for details.
->>>>>>> 4e44af94
+*This project is for educational and demonstrative purposes.*