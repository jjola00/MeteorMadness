--- conflicted
+++ resolved
@@ -88,12 +88,9 @@
 .Trashes
 ehthumbs.db
 Thumbs.db
-<<<<<<< HEAD
 
 # Cache files
 data/asteroids_cache.json
-=======
 # Application Logs
 logs/
-*.log
->>>>>>> c845b894
+*.log